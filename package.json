--- conflicted
+++ resolved
@@ -16,11 +16,7 @@
     "@astrojs/rss": "^2.1.1",
     "@astrojs/sitemap": "^1.0.0",
     "@unocss/transformer-directives": "^0.49.4",
-<<<<<<< HEAD
     "astro": "^2.1.2",
-=======
-    "astro": "^2.0.17",
->>>>>>> 9f63ab38
     "github-slugger": "^2.0.0"
   },
   "devDependencies": {
